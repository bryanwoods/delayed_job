--- conflicted
+++ resolved
@@ -31,43 +31,23 @@
 
     Delayed::Job.enqueue SimpleJob.new
     Delayed::Job.work_off
-<<<<<<< HEAD
 
     SimpleJob.runs.should == 1
   end
-
-  it "should re-schedule by about 1 second at first and increment this more and more minutes when it fails to execute properly" do
+  
+  it "should re-schedule by about 1 second at first and increment this more and more minutes when it fails to execute properly" do            
     Delayed::Job.enqueue ErrorJob.new
-    runner = Delayed::Job.work_off(1)
+    Delayed::Job.work_off(1)
 
     job = Delayed::Job.find(:first)
+        
     job.last_error.should == 'did not work'
     job.attempts.should == 1
-    job.run_at.should > Time.now
-    job.run_at.should < Time.now + 6.minutes
+
+    job.run_at.should > Delayed::Job.db_time_now - 10.minutes
+    job.run_at.should < Delayed::Job.db_time_now + 10.minutes
   end
 
-=======
-    
-    SimpleJob.runs.should == 1   
-  end                         
-  
-  it "should re-schedule by about 1 second at first and increment this more and more minutes when it fails to execute properly" do            
-    Delayed::Job.enqueue ErrorJob.new    
-    Delayed::Job.work_off(1)        
-    
-    
-    job = Delayed::Job.find(:first)                         
-        
-    job.last_error.should == 'did not work'    
-    job.attempts.should == 1          
-    
-    job.run_at.should > Delayed::Job.db_time_now - 10.minutes 
-    job.run_at.should < Delayed::Job.db_time_now + 10.minutes    
-  end                                     
-  
-  
->>>>>>> 3e5c3730
   it "should raise an DeserializationError when the job class is totally unknown" do
 
     job = Delayed::Job.new 
@@ -104,50 +84,35 @@
   it "should try include the namespace when loading unknown structs" do
     job = Delayed::Job.new
     job['handler'] = "--- !ruby/struct:Delayed::JobThatDoesNotExist {}"
-<<<<<<< HEAD
+
     job.should_receive(:attempt_to_load).with('Delayed::JobThatDoesNotExist').and_return(true)
     lambda { job.payload_object.perform }.should raise_error(Delayed::DeserializationError)
-  end
-
-=======
-    job.should_receive(:attempt_to_load).with('Delayed::JobThatDoesNotExist').and_return(true)     
-    lambda { job.payload_object.perform }.should raise_error(Delayed::DeserializationError)    
   end                  
 
   it "should be removed if it failed more than MAX_ATTEMPTS times" do
     @job = Delayed::Job.create :payload_object => SimpleJob.new, :attempts => 50
-    @job.should_receive(:destroy)                                               
-    @job.reschedule 'FAIL'                                                                                                                   
+    @job.should_receive(:destroy)
+    @job.reschedule 'FAIL'
   end
-  
->>>>>>> 3e5c3730
+
   describe  "when another worker is already performing an task, it" do
 
     before :each do
       Delayed::Job.worker_name = 'worker1'
       @job = Delayed::Job.create :payload_object => SimpleJob.new, :locked_by => 'worker1', :locked_at => Delayed::Job.db_time_now - 5.minutes
     end
-<<<<<<< HEAD
 
     it "should not allow a second worker to get exclusive access" do
       lambda { @job.lock_exclusively! 4.hours, 'worker2' }.should raise_error(Delayed::Job::LockError)
-    end
-
-    it "should be able to get access to the task if it was started more then max_age ago" do
-=======
-    
-    it "should not allow a second worker to get exclusive access" do                                                     
-      lambda { @job.lock_exclusively! 4.hours, 'worker2' }.should raise_error(Delayed::Job::LockError)      
     end      
 
-    it "should not allow a second worker to get exclusive access if the timeout has passed" do                                                     
+    it "should not allow a second worker to get exclusive access if the timeout has passed" do
       
       @job.lock_exclusively! 1.minute, 'worker2' 
       
     end      
     
-    it "should be able to get access to the task if it was started more then max_age ago" do      
->>>>>>> 3e5c3730
+    it "should be able to get access to the task if it was started more then max_age ago" do
       @job.locked_at = 5.hours.ago
       @job.save
 
@@ -157,32 +122,11 @@
       @job.locked_at.should > 1.minute.ago
     end
 
-<<<<<<< HEAD
-    it "should be able to get exclusive access again when the worker name is the same" do
-      @job.lock_exclusively! Time.now + 20, 'worker1'
-      @job.lock_exclusively! Time.now + 21, 'worker1'
-      @job.lock_exclusively! Time.now + 22, 'worker1'
-    end
-  end
-=======
+
     it "should be able to get exclusive access again when the worker name is the same" do      
-      @job.lock_exclusively! 5.minutes, 'worker1'      
       @job.lock_exclusively! 5.minutes, 'worker1'
-      @job.lock_exclusively! 5.minutes, 'worker1'      
+      @job.lock_exclusively! 5.minutes, 'worker1'
+      @job.lock_exclusively! 5.minutes, 'worker1'
     end                                        
   end
-    
-end
-
-
-
-
-
-
-
-
-
-
->>>>>>> 3e5c3730
-
 end