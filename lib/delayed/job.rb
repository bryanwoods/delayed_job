--- conflicted
+++ resolved
@@ -9,27 +9,25 @@
     MAX_RUN_TIME = 4.hours
     set_table_name :delayed_jobs
 
-<<<<<<< HEAD
-    cattr_accessor :worker_name, :min_priority, :max_priority
-    self.worker_name = "pid:#{Process.pid}"      
-    self.min_priority = nil
-    self.max_priority = nil
-  
-    NextTaskSQL         = '(`locked_by` = ?) OR (`run_at` <= ? AND (`locked_at` IS NULL OR `locked_at` < ?))'
-=======
     # By default failed jobs are destroyed after too many attempts.
     # If you want to keep them around (perhaps to inspect the reason
     # for the failure), set this to false.
     cattr_accessor :destroy_failed_jobs
     self.destroy_failed_jobs = true
 
+    # Every worker has a unique name which by default is the pid of the process. 
+    # There are some advantages to overriding this with something which survives worker retarts: 
+    # Workers can safely resume working on tasks which are locked by themselves. The worker will assume that it crashed before.
     cattr_accessor :worker_name
     self.worker_name = "pid:#{Process.pid}"
 
     NextTaskSQL         = '(`run_at` <= ? AND (`locked_at` IS NULL OR `locked_at` < ?) OR (`locked_by` = ?)) AND `failed_at` IS NULL'
->>>>>>> 757f5852
     NextTaskOrder       = 'priority DESC, run_at ASC'
     ParseObjectFromYaml = /\!ruby\/\w+\:([^\s]+)/
+    
+    cattr_accessor :min_priority, :max_priority
+    self.min_priority = nil
+    self.max_priority = nil    
 
     class LockError < StandardError
     end
@@ -79,13 +77,12 @@
       Job.create(:payload_object => object, :priority => priority.to_i)
     end
 
-<<<<<<< HEAD
-    def self.find_available(limit = 5)
+    def self.find_available(limit = 5, max_run_time = MAX_RUN_TIME)
       
       time_now = db_time_now          
       
       sql = NextTaskSQL.dup
-      conditions = [time_now, time_now, worker_name]
+      conditions = [time_now, time_now - max_run_time, worker_name]
       
       if self.min_priority
         sql << ' AND (`priority` >= ?)'
@@ -101,12 +98,6 @@
            
       ActiveRecord::Base.silence do
         find(:all, :conditions => conditions, :order => NextTaskOrder, :limit => limit)
-=======
-    def self.find_available(limit = 5, max_run_time = MAX_RUN_TIME)
-      time_now = db_time_now
-      ActiveRecord::Base.silence do
-        find(:all, :conditions => [NextTaskSQL, time_now, time_now - max_run_time, worker_name], :order => NextTaskOrder, :limit => limit)
->>>>>>> 757f5852
       end
     end                                    
         
@@ -131,16 +122,13 @@
         rescue LockError
           # We did not get the lock, some other worker process must have
           logger.warn "* [JOB] failed to aquire exclusive lock for #{job.name}"
-<<<<<<< HEAD
         rescue StandardError => e 
-          job.reschedule e.message        
+          job.reschedule e.message, e.backtrace
           log_exception(job, e)
-=======
         rescue StandardError => e
           job.reschedule e.message, e.backtrace
           logger.error "* [JOB] #{job.name} failed with #{e.class.name}: #{e.message} - #{job.attempts} failed attempts"
           logger.error(e)
->>>>>>> 757f5852
           return job
         end
       end
